"""
Readline helper functions for invoke.py.
You may import the global singleton `completer` to get access to the
completer object itself. This is useful when you want to autocomplete
seeds:

 from ldm.invoke.readline import completer
 completer.add_seed(18247566)
 completer.add_seed(9281839)
"""
import os
import re
import atexit
from ldm.invoke.args import Args
from ldm.invoke.concepts_lib import HuggingFaceConceptsLibrary
from ldm.invoke.globals import Globals

# ---------------readline utilities---------------------
try:
    import readline
    readline_available = True
except (ImportError,ModuleNotFoundError) as e:
    print(f'** An error occurred when loading the readline module: {str(e)}')
    readline_available = False

IMG_EXTENSIONS     = ('.png','.jpg','.jpeg','.PNG','.JPG','.JPEG','.gif','.GIF')
WEIGHT_EXTENSIONS  = ('.ckpt','.bae')
TEXT_EXTENSIONS  = ('.txt','.TXT')
CONFIG_EXTENSIONS  = ('.yaml','.yml')
COMMANDS = (
    '--steps','-s',
    '--seed','-S',
    '--iterations','-n',
    '--width','-W','--height','-H',
    '--cfg_scale','-C',
    '--threshold',
    '--perlin',
    '--grid','-g',
    '--individual','-i',
    '--save_intermediates',
    '--init_img','-I',
    '--init_mask','-M',
    '--init_color',
    '--strength','-f',
    '--variants','-v',
    '--outdir','-o',
    '--sampler','-A','-m',
    '--embedding_path',
    '--device',
    '--grid','-g',
    '--facetool','-ft',
    '--facetool_strength','-G',
    '--codeformer_fidelity','-cf',
    '--upscale','-U',
    '-save_orig','--save_original',
    '--log_tokenization','-t',
    '--hires_fix',
    '--inpaint_replace','-r',
    '--png_compression','-z',
    '--text_mask','-tm',
    '!fix','!fetch','!replay','!history','!search','!clear',
    '!models','!switch','!import_model','!optimize_model','!edit_model','!del_model',
    '!mask',
    )
MODEL_COMMANDS = (
    '!switch',
    '!edit_model',
    '!del_model',
    )
WEIGHT_COMMANDS = (
    '!import_model','!optimize_model',
    )
IMG_PATH_COMMANDS = (
    '--outdir[=\s]',
    )
TEXT_PATH_COMMANDS=(
    '!replay',
    )
IMG_FILE_COMMANDS=(
    '!fix',
    '!fetch',
    '!mask',
    '--init_img[=\s]','-I',
    '--init_mask[=\s]','-M',
    '--init_color[=\s]',
    '--embedding_path[=\s]',
    )

path_regexp   = '(' + '|'.join(IMG_PATH_COMMANDS+IMG_FILE_COMMANDS) + ')\s*\S*$'
weight_regexp = '(' + '|'.join(WEIGHT_COMMANDS) + ')\s*\S*$'
text_regexp = '(' + '|'.join(TEXT_PATH_COMMANDS) + ')\s*\S*$'

class Completer(object):
    def __init__(self, options, models=[]):
        self.options     = sorted(options)
        self.models      = sorted(models)
        self.seeds       = set()
        self.matches     = list()
        self.default_dir = None
        self.linebuffer  = None
        self.auto_history_active = True
        self.extensions = None
        self.concepts = None
        self.embedding_terms = set()
        return

    def complete(self, text, state):
        '''
        Completes invoke command line.
        BUG: it doesn't correctly complete files that have spaces in the name.
        '''
        buffer = readline.get_line_buffer()

        if state == 0:

            # extensions defined, so go directly into path completion mode
            if self.extensions is not None:
                self.matches = self._path_completions(text, state, self.extensions)

            # looking for an image file
            elif re.search(path_regexp,buffer):
                do_shortcut = re.search('^'+'|'.join(IMG_FILE_COMMANDS),buffer)
                self.matches = self._path_completions(text, state, IMG_EXTENSIONS,shortcut_ok=do_shortcut)

            # looking for a seed
            elif re.search('(-S\s*|--seed[=\s])\d*$',buffer):
                self.matches= self._seed_completions(text,state)

            # looking for an embedding concept
            elif re.search('<[\w-]*$',buffer):
                self.matches= self._concept_completions(text,state)

            # looking for a model
            elif re.match('^'+'|'.join(MODEL_COMMANDS),buffer):
                self.matches= self._model_completions(text, state)

            elif re.search(weight_regexp,buffer):
                self.matches = self._path_completions(
                    text,
                    state,
                    WEIGHT_EXTENSIONS,
                    default_dir=Globals.root,
                )

            elif re.search(text_regexp,buffer):
                self.matches = self._path_completions(text, state, TEXT_EXTENSIONS)

            # This is the first time for this text, so build a match list.
            elif text:
                self.matches = [
                    s for s in self.options if s and s.startswith(text)
                ]
            else:
                self.matches = self.options[:]

        # Return the state'th item from the match list,
        # if we have that many.
        try:
            response = self.matches[state]
        except IndexError:
            response = None
        return response

    def complete_extensions(self, extensions:list):
        '''
        If called with a list of extensions, will force completer
        to do file path completions.
        '''
        self.extensions=extensions

    def add_history(self,line):
        '''
        Pass thru to readline
        '''
        if not self.auto_history_active:
            readline.add_history(line)

    def clear_history(self):
        '''
        Pass clear_history() thru to readline
        '''
        readline.clear_history()

    def search_history(self,match:str):
        '''
        Like show_history() but only shows items that
        contain the match string.
        '''
        self.show_history(match)

    def remove_history_item(self,pos):
        readline.remove_history_item(pos)

    def add_seed(self, seed):
        '''
        Add a seed to the autocomplete list for display when -S is autocompleted.
        '''
        if seed is not None:
            self.seeds.add(str(seed))

    def set_default_dir(self, path):
        self.default_dir=path

    def set_options(self,options):
        self.options = options

    def get_line(self,index):
        try:
            line = self.get_history_item(index)
        except IndexError:
            return None
        return line

    def get_current_history_length(self):
        return readline.get_current_history_length()

    def get_history_item(self,index):
        return readline.get_history_item(index)

    def show_history(self,match=None):
        '''
        Print the session history using the pydoc pager
        '''
        import pydoc
        lines = list()
        h_len = self.get_current_history_length()
        if h_len < 1:
            print('<empty history>')
            return

        for i in range(0,h_len):
            line = self.get_history_item(i+1)
            if match and match not in line:
                continue
            lines.append(f'[{i+1}] {line}')
        pydoc.pager('\n'.join(lines))

    def set_line(self,line)->None:
        '''
        Set the default string displayed in the next line of input.
        '''
        self.linebuffer = line
        readline.redisplay()

    def add_model(self,model_name:str)->None:
        '''
        add a model name to the completion list
        '''
        self.models.append(model_name)

    def del_model(self,model_name:str)->None:
        '''
        removes a model name from the completion list
        '''
        self.models.remove(model_name)

    def _seed_completions(self, text, state):
        m = re.search('(-S\s?|--seed[=\s]?)(\d*)',text)
        if m:
            switch  = m.groups()[0]
            partial = m.groups()[1]
        else:
            switch  = ''
            partial = text

        matches = list()
        for s in self.seeds:
            if s.startswith(partial):
                matches.append(switch+s)
        matches.sort()
        return matches

    def add_embedding_terms(self, terms:list[str]):
        self.embedding_terms = set(terms)
        if self.concepts:
            self.embedding_terms.update(set(self.concepts.list_concepts()))

    def _concept_completions(self, text, state):
        if self.concepts is None:
<<<<<<< HEAD
            self.concepts = set(HuggingFaceConceptsLibrary().list_concepts())
            self.embedding_terms.update(self.concepts)
=======
            # cache Concepts() instance so we can check for updates in concepts_list during runtime.
            self.concepts = Concepts()
            self.embedding_terms.update(set(self.concepts.list_concepts()))
        else:
            self.embedding_terms.update(set(self.concepts.list_concepts()))
>>>>>>> 91eb84c5

        partial = text[1:]  # this removes the leading '<'
        if len(partial) == 0:
            return list(self.embedding_terms)  # whole dump - think if user wants this!

        matches = list()
        for concept in self.embedding_terms:
            if concept.startswith(partial):
                matches.append(f'<{concept}>')
        matches.sort()
        return matches

    def _model_completions(self, text, state):
        m = re.search('(!switch\s+)(\w*)',text)
        if m:
            switch  = m.groups()[0]
            partial = m.groups()[1]
        else:
            switch  = ''
            partial = text
        matches = list()
        for s in self.models:
            if s.startswith(partial):
                matches.append(switch+s)
        matches.sort()
        return matches

    def _pre_input_hook(self):
        if self.linebuffer:
            readline.insert_text(self.linebuffer)
            readline.redisplay()
            self.linebuffer = None

    def _path_completions(self, text, state, extensions, shortcut_ok=True, default_dir:str=''):
        # separate the switch from the partial path
        match = re.search('^(-\w|--\w+=?)(.*)',text)
        if match is None:
            switch = None
            partial_path = text
        else:
            switch,partial_path  = match.groups()

        partial_path = partial_path.lstrip()

        matches = list()
        path = os.path.expanduser(partial_path)

        if os.path.isdir(path):
            dir = path
        elif os.path.dirname(path) != '':
            dir = os.path.dirname(path)
        else:
            dir = default_dir if os.path.exists(default_dir)  else ''
            path= os.path.join(dir,path)

        dir_list = os.listdir(dir or '.')
        if shortcut_ok and os.path.exists(self.default_dir) and dir=='':
            dir_list += os.listdir(self.default_dir)

        for node in dir_list:
            if node.startswith('.') and len(node) > 1:
                continue
            full_path = os.path.join(dir, node)

            if not (node.endswith(extensions) or os.path.isdir(full_path)):
                continue

            if path and not full_path.startswith(path):
                continue

            if switch is None:
                match_path = os.path.join(dir,node)
                matches.append(match_path+'/' if os.path.isdir(full_path) else match_path)
            elif os.path.isdir(full_path):
                matches.append(
                    switch+os.path.join(os.path.dirname(full_path), node) + '/'
                )
            elif node.endswith(extensions):
                matches.append(
                    switch+os.path.join(os.path.dirname(full_path), node)
                )

        return matches

class DummyCompleter(Completer):
    def __init__(self,options):
        super().__init__(options)
        self.history = list()

    def add_history(self,line):
        self.history.append(line)

    def clear_history(self):
        self.history = list()

    def get_current_history_length(self):
        return len(self.history)

    def get_history_item(self,index):
        return self.history[index-1]

    def remove_history_item(self,index):
        return self.history.pop(index-1)

    def set_line(self,line):
        print(f'# {line}')

def generic_completer(commands:list)->Completer:
    if readline_available:
        completer = Completer(commands,[])
        readline.set_completer(completer.complete)
        readline.set_pre_input_hook(completer._pre_input_hook)
        readline.set_completer_delims(' ')
        readline.parse_and_bind('tab: complete')
        readline.parse_and_bind('set print-completions-horizontally off')
        readline.parse_and_bind('set page-completions on')
        readline.parse_and_bind('set skip-completed-text on')
        readline.parse_and_bind('set show-all-if-ambiguous on')
    else:
        completer = DummyCompleter(commands)
    return completer

def get_completer(opt:Args, models=[])->Completer:
    if readline_available:
        completer = Completer(COMMANDS,models)

        readline.set_completer(
            completer.complete
        )
        # pyreadline3 does not have a set_auto_history() method
        try:
            readline.set_auto_history(False)
            completer.auto_history_active = False
        except:
            completer.auto_history_active = True
        readline.set_pre_input_hook(completer._pre_input_hook)
        readline.set_completer_delims(' ')
        readline.parse_and_bind('tab: complete')
        readline.parse_and_bind('set print-completions-horizontally off')
        readline.parse_and_bind('set page-completions on')
        readline.parse_and_bind('set skip-completed-text on')
        readline.parse_and_bind('set show-all-if-ambiguous on')

        outdir = os.path.expanduser(opt.outdir)
        if os.path.isabs(outdir):
            histfile = os.path.join(outdir,'.invoke_history')
        else:
            histfile = os.path.join(Globals.root, outdir, '.invoke_history')
        try:
            readline.read_history_file(histfile)
            readline.set_history_length(1000)
        except FileNotFoundError:
            pass
        except OSError: # file likely corrupted
            newname = f'{histfile}.old'
            print(f'## Your history file {histfile} couldn\'t be loaded and may be corrupted. Renaming it to {newname}')
            os.replace(histfile,newname)
        atexit.register(readline.write_history_file, histfile)

    else:
        completer = DummyCompleter(COMMANDS)
    return completer<|MERGE_RESOLUTION|>--- conflicted
+++ resolved
@@ -277,16 +277,11 @@
 
     def _concept_completions(self, text, state):
         if self.concepts is None:
-<<<<<<< HEAD
-            self.concepts = set(HuggingFaceConceptsLibrary().list_concepts())
-            self.embedding_terms.update(self.concepts)
-=======
             # cache Concepts() instance so we can check for updates in concepts_list during runtime.
-            self.concepts = Concepts()
+            self.concepts = HuggingFaceConceptsLibrary()
             self.embedding_terms.update(set(self.concepts.list_concepts()))
         else:
             self.embedding_terms.update(set(self.concepts.list_concepts()))
->>>>>>> 91eb84c5
 
         partial = text[1:]  # this removes the leading '<'
         if len(partial) == 0:
