---
title: F.A.Q.
---

# :material-frequently-asked-questions: F.A.Q.

## **Frequently-Asked-Questions**

Here are a few common installation problems and their solutions. Often these are caused by
incomplete installations or crashes during the install process.

---

### **QUESTION**

During `conda env create`, conda hangs indefinitely.

If it is because of the last PIP step (usually stuck in the Git Clone step, you can check the detailed log by this method):
```bash
export PIP_LOG="/tmp/pip_log.txt"
touch ${PIP_LOG}
tail -f ${PIP_LOG} & 
conda env create -f environment-mac.yaml --debug --verbose
killall tail
rm ${PIP_LOG}
```

**SOLUTION**

Conda sometimes gets stuck  at the last PIP step, in which several git repositories are
cloned and built.

Enter the stable-diffusion directory and completely remove the `src`
directory and all its contents.  The safest way to do this is to enter
the stable-diffusion directory and give the command `git clean -f`. If
this still doesn't fix the problem, try "conda clean -all" and then
restart at the `conda env create` step.

To further understand the problem to checking the install lot using this method:

```bash
export PIP_LOG="/tmp/pip_log.txt"
touch ${PIP_LOG}
tail -f ${PIP_LOG} & 
conda env create -f environment-mac.yaml --debug --verbose
killall tail
rm ${PIP_LOG}
```

---

### **QUESTION**

`dream.py` crashes with the complaint that it can't find `ldm.simplet2i.py`. Or it complains that
function is being passed incorrect parameters.

### **SOLUTION**

Reinstall the stable diffusion modules. Enter the `stable-diffusion` directory and give the command
`pip install -e .`

---

### **QUESTION**

`dream.py` dies, complaining of various missing modules, none of which starts with `ldm``.

### **SOLUTION**

<<<<<<< HEAD
From within the `stable-diffusion` directory, run `conda env update -f environment.yaml` This is
also frequently the solution to complaints about an unknown function in a module.
=======
From within the `stable-diffusion` directory, run `conda env update` This is also frequently the solution to
complaints about an unknown function in a module.
>>>>>>> b1a3fd94

---

### **QUESTION**

There's a feature or bugfix in the Stable Diffusion GitHub that you want to try out.

### **SOLUTION**

#### **Main Branch**

If the fix/feature is on the `main` branch, enter the stable-diffusion directory and do a
`git pull`.

<<<<<<< HEAD
Usually this will be sufficient, but if you start to see errors about missing or incorrect modules,
use the command
=======
Usually this will be sufficient, but if you start to see errors about missing or incorrect modules, use the command `pip install -e .` and/or `conda env update` (These commands won't break anything.)
>>>>>>> b1a3fd94

`pip install -e .` and/or

`conda env update -f environment.yaml`

(These commands won't break anything.)

#### **Sub Branch**

If the feature/fix is on a branch (e.g. "_foo-bugfix_"), the recipe is similar, but do a
`git pull <name of branch>`.

#### **Not Committed**

If the feature/fix is in a pull request that has not yet been made part of the main branch or a
feature/bugfix branch, then from the page for the desired pull request, look for the line at the top
that reads "_xxxx wants to merge xx commits into lstein:main from YYYYYY_". Copy the URL in YYYY. It
should have the format

`https://github.com/<name of contributor>/stable-diffusion/tree/<name of branch>`

Then **go to the directory above stable-diffusion** and rename the directory to
"_stable-diffusion.lstein_", "_stable-diffusion.old_", or anything else. You can then git clone the
branch that contains the pull request:

`git clone https://github.com/<name of contributor>/stable-diffusion/tree/<name of branch>`

You will need to go through the install procedure again, but it should be fast because all the
dependencies are already loaded.<|MERGE_RESOLUTION|>--- conflicted
+++ resolved
@@ -67,13 +67,8 @@
 
 ### **SOLUTION**
 
-<<<<<<< HEAD
-From within the `stable-diffusion` directory, run `conda env update -f environment.yaml` This is
-also frequently the solution to complaints about an unknown function in a module.
-=======
-From within the `stable-diffusion` directory, run `conda env update` This is also frequently the solution to
+From within the `InvokeAI` directory, run `conda env update` This is also frequently the solution to
 complaints about an unknown function in a module.
->>>>>>> b1a3fd94
 
 ---
 
@@ -88,12 +83,10 @@
 If the fix/feature is on the `main` branch, enter the stable-diffusion directory and do a
 `git pull`.
 
-<<<<<<< HEAD
-Usually this will be sufficient, but if you start to see errors about missing or incorrect modules,
-use the command
-=======
-Usually this will be sufficient, but if you start to see errors about missing or incorrect modules, use the command `pip install -e .` and/or `conda env update` (These commands won't break anything.)
->>>>>>> b1a3fd94
+Usually this will be sufficient, but if you start to see errors about
+missing or incorrect modules, use the command `pip install -e .`
+and/or `conda env update` (These commands won't break anything.)
+
 
 `pip install -e .` and/or
 
