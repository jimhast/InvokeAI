--- conflicted
+++ resolved
@@ -59,7 +59,6 @@
 
     === "Standalone"
 
-<<<<<<< HEAD
         ```bash
         # install cmake and rust:
         brew install cmake rust
@@ -72,29 +71,6 @@
               -o Miniconda3-latest-MacOSX-arm64.sh
             /bin/bash Miniconda3-latest-MacOSX-arm64.sh
             ```
-=======
-#
-# Now there are two different routes to get the Python (miniconda) environment up and running:
-# 1. Alongside pyenv
-# 2. No pyenv
-#
-# If you don't know what we are talking about, choose 2.
-#
-# NOW EITHER DO
-# 1. Installing alongside pyenv
-
-
-brew install rust pyenv-virtualenv # you might have this from before, no problem
-pyenv install anaconda3-2022.05
-pyenv virtualenv anaconda3-2022.05
-eval "$(pyenv init -)"
-pyenv activate anaconda3-2022.05
-
-# OR,
-# 2. Installing standalone
-# install python 3, git, cmake, protobuf:
-brew install cmake rust
->>>>>>> d176fb07
 
         === "Intel x86_64"
 
@@ -126,17 +102,10 @@
 # create symlink to checkpoint
 mkdir -p models/ldm/stable-diffusion-v1/
 
-<<<<<<< HEAD
 PATH_TO_CKPT="$HOME/Downloads" # (1)!
 
 ln -s "$PATH_TO_CKPT/sd-v1-4.ckpt" \
   models/ldm/stable-diffusion-v1/model.ckpt
-=======
-PATH_TO_CKPT="$HOME/Downloads"  # or wherever you saved sd-v1-4.ckpt
-
-ln -s "$PATH_TO_CKPT/sd-v1-4.ckpt" models/ldm/stable-diffusion-v1/model.ckpt
->>>>>>> d176fb07
-
 ```
 
 1. or wherever you saved sd-v1-4.ckpt
@@ -165,13 +134,8 @@
 # only need to do this once
 python scripts/preload_models.py
 
-<<<<<<< HEAD
 # now you can run SD in CLI mode
 python scripts/dream.py --full_precision  # (1)!
-=======
-# run SD!
-python scripts/dream.py
->>>>>>> d176fb07
 
 # or run the web interface!
 python scripts/dream.py --web
@@ -276,7 +240,6 @@
 
     <!-- I could not find out where the error is, otherwise would have marked it as a footnote -->
 
-<<<<<<< HEAD
 3. if it says you're missing taming you need to rebuild your virtual
    environment.
 
@@ -287,12 +250,6 @@
       conda env create \
       -f environment-mac.yaml
     ```
-=======
-```bash
-conda deactivate
-conda env remove -n ldm
-conda env create -f environment-mac.yaml
->>>>>>> d176fb07
 
 4. If you have activated the ldm virtual environment and tried rebuilding it,
    maybe the problem could be that I have something installed that you don't and
