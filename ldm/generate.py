--- conflicted
+++ resolved
@@ -27,13 +27,6 @@
 from ldm.models.diffusion.ddim import DDIMSampler
 from ldm.models.diffusion.plms import PLMSSampler
 from ldm.models.diffusion.ksampler import KSampler
-<<<<<<< HEAD
-from ldm.dream.pngwriter           import PngWriter, retrieve_metadata
-from ldm.dream.args                import metadata_loads
-from ldm.dream.image_util          import InitImageResizer
-from ldm.dream.devices             import choose_torch_device, choose_precision
-from ldm.dream.conditioning        import get_uc_and_c
-=======
 from ldm.dream.pngwriter import PngWriter, retrieve_metadata
 from ldm.dream.args import metadata_loads
 from ldm.dream.image_util import InitImageResizer
@@ -57,7 +50,6 @@
 torch.randint_like = fix_func(torch.randint_like)
 torch.bernoulli = fix_func(torch.bernoulli)
 torch.multinomial = fix_func(torch.multinomial)
->>>>>>> 43c92885
 
 def fix_func(orig):
     if hasattr(torch.backends, 'mps') and torch.backends.mps.is_available():
