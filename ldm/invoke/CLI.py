import os
import re
import sys
import shlex
import copy
import warnings
import time
import traceback
import yaml

from ldm.invoke.globals import Globals
from ldm.generate import Generate
from ldm.invoke.prompt_parser import PromptParser
from ldm.invoke.readline import get_completer, Completer
from ldm.invoke.args import Args, metadata_dumps, metadata_from_png, dream_cmd_from_png
from ldm.invoke.pngwriter import PngWriter, retrieve_metadata, write_metadata
from ldm.invoke.image_util import make_grid
from ldm.invoke.log import write_log
from ldm.invoke.concepts_lib import HuggingFaceConceptsLibrary
from ldm.invoke.model_cache import ModelCache
from omegaconf import OmegaConf
from pathlib import Path
import pyparsing

# global used in multiple functions (fix)
infile = None

def main():
    """Initialize command-line parsers and the diffusion model"""
    global infile

    opt  = Args()
    args = opt.parse_args()
    if not args:
        sys.exit(-1)

    if args.laion400m:
        print('--laion400m flag has been deprecated. Please use --model laion400m instead.')
        sys.exit(-1)
    if args.weights:
        print('--weights argument has been deprecated. Please edit ./configs/models.yaml, and select the weights using --model instead.')
        sys.exit(-1)
    if args.max_loaded_models is not None:
        if args.max_loaded_models <= 0:
            print('--max_loaded_models must be >= 1; using 1')
            args.max_loaded_models = 1

    # alert - setting a global here
    Globals.try_patchmatch = args.patchmatch
    Globals.always_use_cpu = args.always_use_cpu
    Globals.internet_available = args.internet_available and check_internet()
    print(f'>> Internet connectivity is {Globals.internet_available}')

    if not args.conf:
        if not os.path.exists(os.path.join(Globals.root,'configs','models.yaml')):
            print(f"\n** Error. The file {os.path.join(Globals.root,'configs','models.yaml')} could not be found.")
            print(f'** Please check the location of your invokeai directory and use the --root_dir option to point to the correct path.')
            print(f'** This script will now exit.')
            sys.exit(-1)

    print(f'>> InvokeAI runtime directory is "{Globals.root}"')

    # loading here to avoid long delays on startup
    from ldm.generate import Generate

    # these two lines prevent a horrible warning message from appearing
    # when the frozen CLIP tokenizer is imported
    import transformers
    transformers.logging.set_verbosity_error()

    # Loading Face Restoration and ESRGAN Modules
    gfpgan,codeformer,esrgan = load_face_restoration(opt)

    # normalize the config directory relative to root
    if not os.path.isabs(opt.conf):
        opt.conf = os.path.normpath(os.path.join(Globals.root,opt.conf))

    if opt.embeddings:
        if not os.path.isabs(opt.embedding_path):
            embedding_path = os.path.normpath(os.path.join(Globals.root,opt.embedding_path))
        else:
            embedding_path = opt.embedding_path
    else:
        embedding_path = None

    # load the infile as a list of lines
    if opt.infile:
        try:
            if os.path.isfile(opt.infile):
                infile = open(opt.infile, 'r', encoding='utf-8')
            elif opt.infile == '-':  # stdin
                infile = sys.stdin
            else:
                raise FileNotFoundError(f'{opt.infile} not found.')
        except (FileNotFoundError, IOError) as e:
            print(f'{e}. Aborting.')
            sys.exit(-1)

    # creating a Generate object:
    try:
        gen = Generate(
            conf = opt.conf,
            model = opt.model,
            sampler_name = opt.sampler_name,
            embedding_path = embedding_path,
            full_precision = opt.full_precision,
            precision = opt.precision,
            gfpgan=gfpgan,
            codeformer=codeformer,
            esrgan=esrgan,
            free_gpu_mem=opt.free_gpu_mem,
            safety_checker=opt.safety_checker,
            max_loaded_models=opt.max_loaded_models,
            )
    except (FileNotFoundError, TypeError, AssertionError):
        emergency_model_reconfigure(opt)
        sys.exit(-1)
    except (IOError, KeyError) as e:
        print(f'{e}. Aborting.')
        sys.exit(-1)

    if opt.seamless:
        print(">> changed to seamless tiling mode")

    # preload the model
    try:
        gen.load_model()
    except AssertionError:
        emergency_model_reconfigure(opt)
        sys.exit(-1)

    # try to autoconvert new models
    # autoimport new .ckpt files
    if path := opt.autoconvert:
        gen.model_cache.autoconvert_weights(
            conf_path=opt.conf,
            weights_directory=path,
        )

    # web server loops forever
    if opt.web or opt.gui:
        invoke_ai_web_server_loop(gen, gfpgan, codeformer, esrgan)
        sys.exit(0)

    if not infile:
        print(
            "\n* Initialization done! Awaiting your command (-h for help, 'q' to quit)"
        )

    try:
        main_loop(gen, opt)
    except KeyboardInterrupt:
<<<<<<< HEAD
        print("\ngoodbye!")
    except Exception:
        print(">> An error occurred:")
        traceback.print_exc()

=======
        print(f'\nGoodbye!\nYou can start InvokeAI again by running the "invoke.bat" (or "invoke.sh") script from {Globals.root}')
>>>>>>> 3929bd3e

# TODO: main_loop() has gotten busy. Needs to be refactored.
def main_loop(gen, opt):
    """prompt/read/execute loop"""
    global infile
    done = False
    doneAfterInFile = infile is not None
    path_filter = re.compile(r'[<>:"/\\|?*]')
    last_results = list()
    model_config = OmegaConf.load(opt.conf)

    # The readline completer reads history from the .dream_history file located in the
    # output directory specified at the time of script launch. We do not currently support
    # changing the history file midstream when the output directory is changed.
    completer   = get_completer(opt, models=list(model_config.keys()))
    set_default_output_dir(opt, completer)
    add_embedding_terms(gen, completer)
    output_cntr = completer.get_current_history_length()+1

    # os.pathconf is not available on Windows
    if hasattr(os, 'pathconf'):
        path_max = os.pathconf(opt.outdir, 'PC_PATH_MAX')
        name_max = os.pathconf(opt.outdir, 'PC_NAME_MAX')
    else:
        path_max = 260
        name_max = 255

    while not done:

        operation = 'generate'

        try:
            command = get_next_command(infile)
        except EOFError:
            done = infile is None or doneAfterInFile
            infile = None
            continue

        # skip empty lines
        if not command.strip():
            continue

        if command.startswith(('#', '//')):
            continue

        if len(command.strip()) == 1 and command.startswith('q'):
            done = True
            break

        if not command.startswith('!history'):
            completer.add_history(command)

        if command.startswith('!'):
            command, operation = do_command(command, gen, opt, completer)

        if operation is None:
            continue

        if opt.parse_cmd(command) is None:
            continue

        if opt.init_img:
            try:
                if not opt.prompt:
                    oldargs    = metadata_from_png(opt.init_img)
                    opt.prompt = oldargs.prompt
                    print(f'>> Retrieved old prompt "{opt.prompt}" from {opt.init_img}')
            except (OSError, AttributeError, KeyError):
                pass

        if len(opt.prompt) == 0:
            opt.prompt = ''

        # width and height are set by model if not specified
        if not opt.width:
            opt.width = gen.width
        if not opt.height:
            opt.height = gen.height

        # retrieve previous value of init image if requested
        if opt.init_img is not None and re.match('^-\\d+$', opt.init_img):
            try:
                opt.init_img = last_results[int(opt.init_img)][0]
                print(f'>> Reusing previous image {opt.init_img}')
            except IndexError:
                print(
                    f'>> No previous initial image at position {opt.init_img} found')
                opt.init_img = None
                continue

        # the outdir can change with each command, so we adjust it here
        set_default_output_dir(opt,completer)

        # try to relativize pathnames
        for attr in ('init_img','init_mask','init_color'):
            if getattr(opt,attr) and not os.path.exists(getattr(opt,attr)):
                basename = getattr(opt,attr)
                path     = os.path.join(opt.outdir,basename)
                setattr(opt,attr,path)

        # retrieve previous value of seed if requested
        # Exception: for postprocess operations negative seed values
        # mean "discard the original seed and generate a new one"
        # (this is a non-obvious hack and needs to be reworked)
        if opt.seed is not None and opt.seed < 0 and operation != 'postprocess':
            try:
                opt.seed = last_results[opt.seed][1]
                print(f'>> Reusing previous seed {opt.seed}')
            except IndexError:
                print(f'>> No previous seed at position {opt.seed} found')
                opt.seed = None
                continue

        if opt.strength is None:
            opt.strength = 0.75 if opt.out_direction is None else 0.83

        if opt.with_variations is not None:
            opt.with_variations = split_variations(opt.with_variations)

        if opt.prompt_as_dir and operation == 'generate':
            # sanitize the prompt to a valid folder name
            subdir = path_filter.sub('_', opt.prompt)[:name_max].rstrip(' .')

            # truncate path to maximum allowed length
            # 39 is the length of '######.##########.##########-##.png', plus two separators and a NUL
            subdir = subdir[:(path_max - 39 - len(os.path.abspath(opt.outdir)))]
            current_outdir = os.path.join(opt.outdir, subdir)

            print('Writing files to directory: "' + current_outdir + '"')

            # make sure the output directory exists
            if not os.path.exists(current_outdir):
                os.makedirs(current_outdir)
        else:
            if not os.path.exists(opt.outdir):
                os.makedirs(opt.outdir)
            current_outdir = opt.outdir

        # Here is where the images are actually generated!
        last_results = []
        try:
            file_writer      = PngWriter(current_outdir)
            results          = []  # list of filename, prompt pairs
            grid_images      = dict()  # seed -> Image, only used if `opt.grid`
            prior_variations = opt.with_variations or []
            prefix = file_writer.unique_prefix()
            step_callback = make_step_callback(gen, opt, prefix) if opt.save_intermediates > 0 else None

            def image_writer(image, seed, upscaled=False, first_seed=None, use_prefix=None, prompt_in=None, attention_maps_image=None):
                # note the seed is the seed of the current image
                # the first_seed is the original seed that noise is added to
                # when the -v switch is used to generate variations
                nonlocal prior_variations
                nonlocal prefix

                path = None
                if opt.grid:
                    grid_images[seed] = image

                elif operation == 'mask':
                    filename = f'{prefix}.{use_prefix}.{seed}.png'
                    tm = opt.text_mask[0]
                    th = opt.text_mask[1] if len(opt.text_mask)>1 else 0.5
                    formatted_dream_prompt = f'!mask {opt.input_file_path} -tm {tm} {th}'
                    path = file_writer.save_image_and_prompt_to_png(
                        image           = image,
                        dream_prompt    = formatted_dream_prompt,
                        metadata        = {},
                        name      = filename,
                        compress_level = opt.png_compression,
                    )
                    results.append([path, formatted_dream_prompt])

                else:
                    if use_prefix is not None:
                        prefix = use_prefix
                    postprocessed = upscaled if upscaled else operation=='postprocess'
                    opt.prompt = gen.huggingface_concepts_library.replace_triggers_with_concepts(opt.prompt or prompt_in)  # to avoid the problem of non-unique concept triggers
                    filename, formatted_dream_prompt = prepare_image_metadata(
                        opt,
                        prefix,
                        seed,
                        operation,
                        prior_variations,
                        postprocessed,
                        first_seed
                    )
                    path = file_writer.save_image_and_prompt_to_png(
                        image           = image,
                        dream_prompt    = formatted_dream_prompt,
                        metadata        = metadata_dumps(
                            opt,
                            seeds      = [seed if opt.variation_amount==0 and len(prior_variations)==0 else first_seed],
                            model_hash = gen.model_hash,
                        ),
                        name      = filename,
                        compress_level = opt.png_compression,
                    )

                    # update rfc metadata
                    if operation == 'postprocess':
                        tool = re.match('postprocess:(\w+)',opt.last_operation).groups()[0]
                        add_postprocessing_to_metadata(
                            opt,
                            opt.input_file_path,
                            filename,
                            tool,
                            formatted_dream_prompt,
                        )

                    if (not postprocessed) or opt.save_original:
                        # only append to results if we didn't overwrite an earlier output
                        results.append([path, formatted_dream_prompt])

                # so that the seed autocompletes (on linux|mac when -S or --seed specified
                if completer and operation == 'generate':
                    completer.add_seed(seed)
                    completer.add_seed(first_seed)
                last_results.append([path, seed])

            if operation == 'generate':
                catch_ctrl_c = infile is None # if running interactively, we catch keyboard interrupts
                opt.last_operation='generate'
                try:
                    gen.prompt2image(
                        image_callback=image_writer,
                        step_callback=step_callback,
                        catch_interrupts=catch_ctrl_c,
                        **vars(opt)
                    )
                except (PromptParser.ParsingException, pyparsing.ParseException) as e:
                    print('** An error occurred while processing your prompt **')
                    print(f'** {str(e)} **')
            elif operation == 'postprocess':
                print(f'>> fixing {opt.prompt}')
                opt.last_operation = do_postprocess(gen,opt,image_writer)

            elif operation == 'mask':
                print(f'>> generating masks from {opt.prompt}')
                do_textmask(gen, opt, image_writer)

            if opt.grid and len(grid_images) > 0:
                grid_img   = make_grid(list(grid_images.values()))
                grid_seeds = list(grid_images.keys())
                first_seed = last_results[0][1]
                filename   = f'{prefix}.{first_seed}.png'
                formatted_dream_prompt  = opt.dream_prompt_str(seed=first_seed,grid=True,iterations=len(grid_images))
                formatted_dream_prompt += f' # {grid_seeds}'
                metadata = metadata_dumps(
                    opt,
                    seeds      = grid_seeds,
                    model_hash = gen.model_hash
                    )
                path = file_writer.save_image_and_prompt_to_png(
                    image        = grid_img,
                    dream_prompt = formatted_dream_prompt,
                    metadata     = metadata,
                    name         = filename
                )
                results = [[path, formatted_dream_prompt]]

        except AssertionError as e:
            print(e)
            continue

        except OSError as e:
            print(e)
            continue

        print('Outputs:')
        log_path = os.path.join(current_outdir, 'invoke_log')
        output_cntr = write_log(results, log_path ,('txt', 'md'), output_cntr)
        print()


    print(f'\nGoodbye!\nYou can start InvokeAI again by running the "invoke.bat" (or "invoke.sh") script from {Globals.root}')

# TO DO: remove repetitive code and the awkward command.replace() trope
# Just do a simple parse of the command!
def do_command(command:str, gen, opt:Args, completer) -> tuple:
    global infile
    operation = 'generate'   # default operation, alternative is 'postprocess'

    if command.startswith('!dream'):   # in case a stored prompt still contains the !dream command
        command = command.replace('!dream ','',1)

    elif command.startswith('!fix'):
        command = command.replace('!fix ','',1)
        operation = 'postprocess'

    elif command.startswith('!mask'):
        command = command.replace('!mask ','',1)
        operation = 'mask'

    elif command.startswith('!switch'):
        model_name = command.replace('!switch ','',1)
        gen.set_model(model_name)
        add_embedding_terms(gen, completer)
        completer.add_history(command)
        operation = None

    elif command.startswith('!models'):
        gen.model_cache.print_models()
        completer.add_history(command)
        operation = None

    elif command.startswith('!import'):
        path = shlex.split(command)
        if len(path) < 2:
            print('** please provide a path to a .ckpt or .vae model file')
        elif not os.path.exists(path[1]):
            print(f'** {path[1]}: file not found')
        else:
            add_weights_to_config(path[1], gen, opt, completer)
        completer.add_history(command)
        operation = None

    elif command.startswith('!optimize'):
        path = shlex.split(command)
        if len(path) < 2:
            print('** please provide a path to a .ckpt file')
        elif not os.path.exists(path[1]):
            print(f'** {path[1]}: file not found')
        else:
            optimize_model(path[1], gen, opt, completer)
        completer.add_history(command)
        operation = None

    elif command.startswith('!edit'):
        path = shlex.split(command)
        if len(path) < 2:
            print('** please provide the name of a model')
        else:
            edit_config(path[1], gen, opt, completer)
        completer.add_history(command)
        operation = None

    elif command.startswith('!del'):
        path = shlex.split(command)
        if len(path) < 2:
            print('** please provide the name of a model')
        else:
            del_config(path[1], gen, opt, completer)
        completer.add_history(command)
        operation = None

    elif command.startswith('!fetch'):
        file_path = command.replace('!fetch','',1).strip()
        retrieve_dream_command(opt,file_path,completer)
        completer.add_history(command)
        operation = None

    elif command.startswith('!replay'):
        file_path = command.replace('!replay','',1).strip()
        if infile is None and os.path.isfile(file_path):
            infile = open(file_path, 'r', encoding='utf-8')
        completer.add_history(command)
        operation = None

    elif command.startswith('!history'):
        completer.show_history()
        operation = None

    elif command.startswith('!search'):
        search_str = command.replace('!search','',1).strip()
        completer.show_history(search_str)
        operation = None

    elif command.startswith('!clear'):
        completer.clear_history()
        operation = None

    elif re.match('^!(\d+)',command):
        command_no = re.match('^!(\d+)',command).groups()[0]
        command    = completer.get_line(int(command_no))
        completer.set_line(command)
        operation = None

    else:  # not a recognized command, so give the --help text
        command = '-h'
    return command, operation

def set_default_output_dir(opt:Args, completer:Completer):
    '''
    If opt.outdir is relative, we add the root directory to it
    normalize the outdir relative to root and make sure it exists.
    '''
    if not os.path.isabs(opt.outdir):
        opt.outdir=os.path.normpath(os.path.join(Globals.root,opt.outdir))
    if not os.path.exists(opt.outdir):
        os.makedirs(opt.outdir)
    completer.set_default_dir(opt.outdir)


def add_weights_to_config(model_path:str, gen, opt, completer):
    print(f'>> Model import in process. Please enter the values needed to configure this model:')
    print()

    new_config = {}
    new_config['weights'] = model_path
    new_config['format'] = 'ckpt'

    done = False
    while not done:
        model_name = input('Short name for this model: ')
        if not re.match('^[\w._-]+$',model_name):
            print('** model name must contain only words, digits and the characters [._-] **')
        else:
            done = True
    new_config['description'] = input('Description of this model: ')

    completer.complete_extensions(('.yaml','.yml'))
    completer.linebuffer = 'configs/stable-diffusion/v1-inference.yaml'

    done = False
    while not done:
        new_config['config'] = input('Configuration file for this model: ')
        done = os.path.exists(new_config['config'])

    done = False
    completer.complete_extensions(('.vae.pt','.vae','.ckpt'))
    while not done:
        vae = input('VAE autoencoder file for this model [None]: ')
        if os.path.exists(vae):
            new_config['vae'] = vae
            done = True
        else:
            done = len(vae)==0

    completer.complete_extensions(None)

    for field in ('width','height'):
        done = False
        while not done:
            try:
                completer.linebuffer = '512'
                value = int(input(f'Default image {field}: '))
                assert value >= 64 and value <= 2048
                new_config[field] = value
                done = True
            except:
                print('** Please enter a valid integer between 64 and 2048')

    make_default = input('Make this the default model? [n] ') in ('y','Y')

    if write_config_file(opt.conf, gen, model_name, new_config, make_default=make_default):
        completer.add_model(model_name)

def optimize_model(ckpt_path:str, gen, opt, completer):
    ckpt_path = Path(ckpt_path)
    basename = ckpt_path.stem
    diffuser_path = Path(Globals.root, 'models','optimized-ckpts',basename)
    if diffuser_path.exists():
        print(f'** {basename} is already optimized. Will not overwrite.')
        return
    new_config = gen.model_cache.convert_and_import(ckpt_path, diffuser_path)
    if write_config_file(opt.conf, gen, basename, new_config, clobber=False):
        completer.add_model(basename)

def del_config(model_name:str, gen, opt, completer):
    current_model = gen.model_name
    if model_name == current_model:
        print("** Can't delete active model. !switch to another model first. **")
        return
    gen.model_cache.del_model(model_name)
    gen.model_cache.commit(opt.conf)
    print(f'** {model_name} deleted')
    completer.del_model(model_name)

def edit_config(model_name:str, gen, opt, completer):
    config = gen.model_cache.config

    if model_name not in config:
        print(f'** Unknown model {model_name}')
        return

    print(f'\n>> Editing model {model_name} from configuration file {opt.conf}')

    conf = config[model_name]
    new_config = {}
    completer.complete_extensions(('.yaml','.yml','.ckpt','.vae.pt'))
    for field in ('description', 'weights', 'vae', 'config', 'width', 'height', 'format'):
        completer.linebuffer = str(conf[field]) if field in conf else ''
        new_value = input(f'{field}: ')
        new_config[field] = int(new_value) if field in ('width','height') else new_value
    make_default = input('Make this the default model? [n] ') in ('y','Y')
    completer.complete_extensions(None)
    write_config_file(opt.conf, gen, model_name, new_config, clobber=True, make_default=make_default)

def write_config_file(conf_path, gen, model_name, new_config, clobber=False, make_default=False):
    current_model = gen.model_name

    op = 'modify' if clobber else 'import'
    print('\n>> New configuration:')
    if make_default:
        new_config['default'] = True
    print(yaml.dump({model_name:new_config}))
    if input(f'OK to {op} [n]? ') not in ('y','Y'):
        return False

    try:
        print('>> Verifying that new model loads...')
        gen.model_cache.add_model(model_name, new_config, clobber)
        assert gen.set_model(model_name) is not None, 'model failed to load'
    except AssertionError as e:
        traceback.print_exc()
        print(f'** aborting **')
        try:
            gen.model_cache.del_model(model_name)
        except Exception:
            pass
        return False

    if make_default:
        print('making this default')
        gen.model_cache.set_default_model(model_name)

    gen.model_cache.commit(conf_path)

    do_switch = input(f'Keep model loaded? [y]')
    if len(do_switch)==0 or do_switch[0] in ('y','Y'):
        pass
    else:
        gen.set_model(current_model)
    return True

def do_textmask(gen, opt, callback):
    image_path = opt.prompt
    if not os.path.exists(image_path):
        image_path = os.path.join(opt.outdir,image_path)
    assert os.path.exists(image_path), '** "{opt.prompt}" not found. Please enter the name of an existing image file to mask **'
    assert opt.text_mask is not None and len(opt.text_mask) >= 1, '** Please provide a text mask with -tm **'
    opt.input_file_path = image_path
    tm = opt.text_mask[0]
    threshold = float(opt.text_mask[1]) if len(opt.text_mask) > 1  else 0.5
    gen.apply_textmask(
        image_path = image_path,
        prompt = tm,
        threshold = threshold,
        callback = callback,
    )

def do_postprocess (gen, opt, callback):
    file_path = opt.prompt      # treat the prompt as the file pathname
    if opt.new_prompt is not None:
        opt.prompt = opt.new_prompt
    else:
        opt.prompt = None

    if os.path.dirname(file_path) == '': #basename given
        file_path = os.path.join(opt.outdir,file_path)

    opt.input_file_path = file_path

    tool=None
    if opt.facetool_strength > 0:
        tool = opt.facetool
    elif opt.embiggen:
        tool = 'embiggen'
    elif opt.upscale:
        tool = 'upscale'
    elif opt.out_direction:
        tool = 'outpaint'
    elif opt.outcrop:
        tool = 'outcrop'
    opt.save_original  = True # do not overwrite old image!
    opt.last_operation = f'postprocess:{tool}'
    try:
        gen.apply_postprocessor(
            image_path      = file_path,
            tool            = tool,
            facetool_strength = opt.facetool_strength,
            codeformer_fidelity = opt.codeformer_fidelity,
            save_original       = opt.save_original,
            upscale             = opt.upscale,
            out_direction       = opt.out_direction,
            outcrop             = opt.outcrop,
            callback            = callback,
            opt                 = opt,
        )
    except OSError:
        print(traceback.format_exc(), file=sys.stderr)
        print(f'** {file_path}: file could not be read')
        return
    except (KeyError, AttributeError):
        print(traceback.format_exc(), file=sys.stderr)
        return
    return opt.last_operation

def add_postprocessing_to_metadata(opt,original_file,new_file,tool,command):
    original_file = original_file if os.path.exists(original_file) else os.path.join(opt.outdir,original_file)
    new_file       = new_file     if os.path.exists(new_file)      else os.path.join(opt.outdir,new_file)
    try:
        meta = retrieve_metadata(original_file)['sd-metadata']
    except AttributeError:
        try:
            meta = retrieve_metadata(new_file)['sd-metadata']
        except AttributeError:
            meta = {}

    if 'image' not in meta:
        meta = metadata_dumps(opt,seeds=[opt.seed])['image']
        meta['image'] = {}
    img_data = meta.get('image')
    pp = img_data.get('postprocessing',[]) or []
    pp.append(
        {
            'tool':tool,
            'dream_command':command,
        }
    )
    meta['image']['postprocessing'] = pp
    write_metadata(new_file,meta)

def prepare_image_metadata(
        opt,
        prefix,
        seed,
        operation='generate',
        prior_variations=[],
        postprocessed=False,
        first_seed=None
):

    if postprocessed and opt.save_original:
        filename = choose_postprocess_name(opt,prefix,seed)
    else:
        wildcards = dict(opt.__dict__)
        wildcards['prefix'] = prefix
        wildcards['seed'] = seed
        try:
            filename = opt.fnformat.format(**wildcards)
        except KeyError as e:
            print(f'** The filename format contains an unknown key \'{e.args[0]}\'. Will use \'{{prefix}}.{{seed}}.png\' instead')
            filename = f'{prefix}.{seed}.png'
        except IndexError as e:
            print(f'** The filename format is broken or complete. Will use \'{{prefix}}.{{seed}}.png\' instead')
            filename = f'{prefix}.{seed}.png'

    if opt.variation_amount > 0:
        first_seed             = first_seed or seed
        this_variation         = [[seed, opt.variation_amount]]
        opt.with_variations    = prior_variations + this_variation
        formatted_dream_prompt = opt.dream_prompt_str(seed=first_seed)
    elif len(prior_variations) > 0:
        formatted_dream_prompt = opt.dream_prompt_str(seed=first_seed)
    elif operation == 'postprocess':
        formatted_dream_prompt = '!fix '+opt.dream_prompt_str(seed=seed,prompt=opt.input_file_path)
    else:
        formatted_dream_prompt = opt.dream_prompt_str(seed=seed)
    return filename,formatted_dream_prompt

def choose_postprocess_name(opt,prefix,seed) -> str:
    match      = re.search('postprocess:(\w+)',opt.last_operation)
    if match:
        modifier = match.group(1)   # will look like "gfpgan", "upscale", "outpaint" or "embiggen"
    else:
        modifier = 'postprocessed'

    counter   = 0
    filename  = None
    available = False
    while not available:
        if counter == 0:
            filename = f'{prefix}.{seed}.{modifier}.png'
        else:
            filename = f'{prefix}.{seed}.{modifier}-{counter:02d}.png'
        available = not os.path.exists(os.path.join(opt.outdir,filename))
        counter += 1
    return filename

def get_next_command(infile=None) -> str:  # command string
    if infile is None:
        command = input('invoke> ')
    else:
        command = infile.readline()
        if not command:
            raise EOFError
        else:
            command = command.strip()
        if len(command)>0:
            print(f'#{command}')
    return command

def invoke_ai_web_server_loop(gen: Generate, gfpgan, codeformer, esrgan):
    print('\n* --web was specified, starting web server...')
    from backend.invoke_ai_web_server import InvokeAIWebServer
    # Change working directory to the stable-diffusion directory
    os.chdir(
        os.path.abspath(os.path.join(os.path.dirname(__file__), '..'))
    )

    invoke_ai_web_server = InvokeAIWebServer(generate=gen, gfpgan=gfpgan, codeformer=codeformer, esrgan=esrgan)

    try:
        invoke_ai_web_server.run()
    except KeyboardInterrupt:
        pass

def add_embedding_terms(gen,completer):
    '''
    Called after setting the model, updates the autocompleter with
    any terms loaded by the embedding manager.
    '''
    trigger_strings = gen.model.textual_inversion_manager.get_all_trigger_strings()
    completer.add_embedding_terms(trigger_strings)

def split_variations(variations_string) -> list:
    # shotgun parsing, woo
    parts = []
    broken = False  # python doesn't have labeled loops...
    for part in variations_string.split(','):
        seed_and_weight = part.split(':')
        if len(seed_and_weight) != 2:
            print(f'** Could not parse with_variation part "{part}"')
            broken = True
            break
        try:
            seed   = int(seed_and_weight[0])
            weight = float(seed_and_weight[1])
        except ValueError:
            print(f'** Could not parse with_variation part "{part}"')
            broken = True
            break
        parts.append([seed, weight])
    if broken:
        return None
    elif len(parts) == 0:
        return None
    else:
        return parts

def load_face_restoration(opt):
    try:
        gfpgan, codeformer, esrgan = None, None, None
        if opt.restore or opt.esrgan:
            from ldm.invoke.restoration import Restoration
            restoration = Restoration()
            if opt.restore:
                gfpgan, codeformer = restoration.load_face_restore_models(opt.gfpgan_model_path)
            else:
                print('>> Face restoration disabled')
            if opt.esrgan:
                esrgan = restoration.load_esrgan(opt.esrgan_bg_tile)
            else:
                print('>> Upscaling disabled')
        else:
            print('>> Face restoration and upscaling disabled')
    except (ModuleNotFoundError, ImportError):
        print(traceback.format_exc(), file=sys.stderr)
        print('>> You may need to install the ESRGAN and/or GFPGAN modules')
    return gfpgan,codeformer,esrgan

def make_step_callback(gen, opt, prefix):
    destination = os.path.join(opt.outdir,'intermediates',prefix)
    os.makedirs(destination,exist_ok=True)
    print(f'>> Intermediate images will be written into {destination}')
    def callback(img, step):
        if step % opt.save_intermediates == 0 or step == opt.steps-1:
            filename = os.path.join(destination,f'{step:04}.png')
            image = gen.sample_to_image(img)
            image.save(filename,'PNG')
    return callback

def retrieve_dream_command(opt,command,completer):
    '''
    Given a full or partial path to a previously-generated image file,
    will retrieve and format the dream command used to generate the image,
    and pop it into the readline buffer (linux, Mac), or print out a comment
    for cut-and-paste (windows)

    Given a wildcard path to a folder with image png files,
    will retrieve and format the dream command used to generate the images,
    and save them to a file commands.txt for further processing
    '''
    if len(command) == 0:
        return

    tokens = command.split()
    dir,basename = os.path.split(tokens[0])
    if len(dir) == 0:
        path = os.path.join(opt.outdir,basename)
    else:
        path = tokens[0]

    if len(tokens) > 1:
        return write_commands(opt, path, tokens[1])

    cmd = ''
    try:
        cmd = dream_cmd_from_png(path)
    except OSError:
        print(f'## {tokens[0]}: file could not be read')
    except (KeyError, AttributeError, IndexError):
        print(f'## {tokens[0]}: file has no metadata')
    except:
        print(f'## {tokens[0]}: file could not be processed')
    if len(cmd)>0:
        completer.set_line(cmd)

def write_commands(opt, file_path:str, outfilepath:str):
    dir,basename = os.path.split(file_path)
    try:
        paths = sorted(list(Path(dir).glob(basename)))
    except ValueError:
        print(f'## "{basename}": unacceptable pattern')
        return

    commands = []
    cmd = None
    for path in paths:
        try:
            cmd = dream_cmd_from_png(path)
        except (KeyError, AttributeError, IndexError):
            print(f'## {path}: file has no metadata')
        except:
            print(f'## {path}: file could not be processed')
        if cmd:
            commands.append(f'# {path}')
            commands.append(cmd)
    if len(commands)>0:
        dir,basename = os.path.split(outfilepath)
        if len(dir)==0:
            outfilepath = os.path.join(opt.outdir,basename)
        with open(outfilepath, 'w', encoding='utf-8') as f:
            f.write('\n'.join(commands))
        print(f'>> File {outfilepath} with commands created')

def emergency_model_reconfigure(opt):
    print()
    print('!!!!!!!!!!!!!!!!!!!!!!!!!!!!!!!!!!!!!!!!!!!!!!!!!!!!!!!!!!!!!!!!!!!!!!!!!!!!!!!!!!')
    print('   You appear to have a missing or misconfigured model file(s).                   ')
    print('   The script will now exit and run configure_invokeai.py to help fix the problem.')
    print('   After reconfiguration is done, please relaunch invoke.py.                      ')
    print('!!!!!!!!!!!!!!!!!!!!!!!!!!!!!!!!!!!!!!!!!!!!!!!!!!!!!!!!!!!!!!!!!!!!!!!!!!!!!!!!!!')
    print('configure_invokeai is launching....\n')

    # Match arguments that were set on the CLI
    # only the arguments accepted by the configuration script are parsed
    root_dir = ["--root", opt.root_dir] if opt.root_dir is not None else []
    config = ["--config", opt.conf] if opt.conf is not None else []
    yes_to_all = os.environ.get('INVOKE_MODEL_RECONFIGURE')

    sys.argv = [ 'configure_invokeai' ]
    sys.argv.extend(root_dir)
    sys.argv.extend(config)
    if yes_to_all is not None:
        sys.argv.append(yes_to_all)

    import configure_invokeai
    configure_invokeai.main()

def check_internet()->bool:
    '''
    Return true if the internet is reachable.
    It does this by pinging huggingface.co.
    '''
    import urllib.request
    host = 'http://huggingface.co'
    try:
        urllib.request.urlopen(host,timeout=1)
        return True
    except:
        return False<|MERGE_RESOLUTION|>--- conflicted
+++ resolved
@@ -16,8 +16,6 @@
 from ldm.invoke.pngwriter import PngWriter, retrieve_metadata, write_metadata
 from ldm.invoke.image_util import make_grid
 from ldm.invoke.log import write_log
-from ldm.invoke.concepts_lib import HuggingFaceConceptsLibrary
-from ldm.invoke.model_cache import ModelCache
 from omegaconf import OmegaConf
 from pathlib import Path
 import pyparsing
@@ -150,15 +148,10 @@
     try:
         main_loop(gen, opt)
     except KeyboardInterrupt:
-<<<<<<< HEAD
-        print("\ngoodbye!")
+        print(f'\nGoodbye!\nYou can start InvokeAI again by running the "invoke.bat" (or "invoke.sh") script from {Globals.root}')
     except Exception:
         print(">> An error occurred:")
         traceback.print_exc()
-
-=======
-        print(f'\nGoodbye!\nYou can start InvokeAI again by running the "invoke.bat" (or "invoke.sh") script from {Globals.root}')
->>>>>>> 3929bd3e
 
 # TODO: main_loop() has gotten busy. Needs to be refactored.
 def main_loop(gen, opt):
