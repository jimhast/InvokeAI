name: invokeai
channels:
  - pytorch
  - conda-forge
  - defaults
dependencies:
  - python=3.9.*
  - pip=22.2.2
  - numpy=1.23.3
  - pip:
    - --extra-index-url  https://download.pytorch.org/whl/rocm5.2/
    - albumentations==0.4.3
<<<<<<< HEAD
    - dependency_injector==4.40.0
    - diffusers~=0.10
=======
    - diffusers==0.6.0
>>>>>>> f1748d70
    - einops==0.3.0
    - eventlet
    - flask==2.1.3
    - flask_cors==3.0.10
    - flask_socketio==5.3.0
    - getpass_asterisk
    - imageio-ffmpeg==0.4.2
    - imageio==2.9.0
    - kornia==0.6.0
    - omegaconf==2.2.3
    - opencv-python==4.5.5.64
    - picklescan
    - pillow==9.2.0
    - pudb==2019.2
    - pyreadline3
    - pytorch-lightning==1.7.7
    - realesrgan
    - send2trash==1.8.0
    - streamlit==1.12.0
    - taming-transformers-rom1504
    - test-tube>=0.7.5
    - tqdm
    - torch
    - torch-fidelity==0.3.0
    - torchaudio
    - torchmetrics==0.7.0
    - torchvision
    - transformers~=4.25
    - git+https://github.com/openai/CLIP.git@main#egg=clip
    - git+https://github.com/Birch-san/k-diffusion.git@mps#egg=k-diffusion
    - git+https://github.com/invoke-ai/clipseg.git@relaxed-python-requirement#egg=clipseg
    - git+https://github.com/invoke-ai/GFPGAN@basicsr-1.4.2#egg=gfpgan
    - git+https://github.com/invoke-ai/PyPatchMatch@0.1.5#egg=pypatchmatch
    - -e .<|MERGE_RESOLUTION|>--- conflicted
+++ resolved
@@ -10,12 +10,7 @@
   - pip:
     - --extra-index-url  https://download.pytorch.org/whl/rocm5.2/
     - albumentations==0.4.3
-<<<<<<< HEAD
-    - dependency_injector==4.40.0
     - diffusers~=0.10
-=======
-    - diffusers==0.6.0
->>>>>>> f1748d70
     - einops==0.3.0
     - eventlet
     - flask==2.1.3
